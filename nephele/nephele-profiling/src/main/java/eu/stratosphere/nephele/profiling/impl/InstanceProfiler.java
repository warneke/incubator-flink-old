--- conflicted
+++ resolved
@@ -319,16 +319,10 @@
 		}
 
 	}
-<<<<<<< HEAD
-	/**
-	 * @return InternalInstanceProfilingData ProfilingData for the instance from execution-start to currentTime
-	 * @throws ProfilingException 
-=======
 
 	/**
 	 * @return InternalInstanceProfilingData ProfilingData for the instance from execution-start to currentTime
 	 * @throws ProfilingException
->>>>>>> 302fb446
 	 */
 	public InternalInstanceProfilingData generateCheckpointProfilingData() throws ProfilingException {
 		final long profilingInterval = System.currentTimeMillis() - this.firstTimestamp;
@@ -340,10 +334,6 @@
 		updateMemoryUtilization(profilingData);
 		updateNetworkUtilization(profilingData);
 
-<<<<<<< HEAD
-
-=======
->>>>>>> 302fb446
 		return profilingData;
 	}
 }