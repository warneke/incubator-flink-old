/***********************************************************************************************************************
 *
 * Copyright (C) 2010 by the Stratosphere project (http://stratosphere.eu)
 *
 * Licensed under the Apache License, Version 2.0 (the "License"); you may not use this file except in compliance with
 * the License. You may obtain a copy of the License at
 *
 *     http://www.apache.org/licenses/LICENSE-2.0
 *
 * Unless required by applicable law or agreed to in writing, software distributed under the License is distributed on
 * an "AS IS" BASIS, WITHOUT WARRANTIES OR CONDITIONS OF ANY KIND, either express or implied. See the License for the
 * specific language governing permissions and limitations under the License.
 *
 **********************************************************************************************************************/

/**
 * Licensed to the Apache Software Foundation (ASF) under one
 * or more contributor license agreements.  See the NOTICE file
 * distributed with this work for additional information
 * regarding copyright ownership.  The ASF licenses this file
 * to you under the Apache License, Version 2.0 (the
 * "License"); you may not use this file except in compliance
 * with the License.  You may obtain a copy of the License at
 *
 *     http://www.apache.org/licenses/LICENSE-2.0
 *
 * Unless required by applicable law or agreed to in writing, software
 * distributed under the License is distributed on an "AS IS" BASIS,
 * WITHOUT WARRANTIES OR CONDITIONS OF ANY KIND, either express or implied.
 * See the License for the specific language governing permissions and
 * limitations under the License.
 */

package eu.stratosphere.nephele.jobmanager;

import java.io.IOException;
import java.net.InetAddress;
import java.net.InetSocketAddress;
import java.net.UnknownHostException;
import java.util.HashMap;
import java.util.HashSet;
import java.util.Iterator;
import java.util.List;
import java.util.Map;
import java.util.Set;
import java.util.concurrent.ExecutorService;
import java.util.concurrent.Executors;

import org.apache.commons.cli.CommandLine;
import org.apache.commons.cli.CommandLineParser;
import org.apache.commons.cli.GnuParser;
import org.apache.commons.cli.Option;
import org.apache.commons.cli.OptionBuilder;
import org.apache.commons.cli.Options;
import org.apache.commons.cli.ParseException;
import org.apache.commons.logging.Log;
import org.apache.commons.logging.LogFactory;

import eu.stratosphere.nephele.client.AbstractJobResult;
import eu.stratosphere.nephele.client.JobCancelResult;
import eu.stratosphere.nephele.client.JobProgressResult;
import eu.stratosphere.nephele.client.JobSubmissionResult;
import eu.stratosphere.nephele.client.AbstractJobResult.ReturnCode;
import eu.stratosphere.nephele.configuration.ConfigConstants;
import eu.stratosphere.nephele.configuration.GlobalConfiguration;
import eu.stratosphere.nephele.discovery.DiscoveryException;
import eu.stratosphere.nephele.discovery.DiscoveryService;
import eu.stratosphere.nephele.event.job.AbstractEvent;
import eu.stratosphere.nephele.event.job.RecentJobEvent;
import eu.stratosphere.nephele.execution.ExecutionState;
import eu.stratosphere.nephele.execution.librarycache.LibraryCacheManager;
import eu.stratosphere.nephele.executiongraph.ExecutionGraph;
import eu.stratosphere.nephele.executiongraph.ExecutionGraphIterator;
import eu.stratosphere.nephele.executiongraph.ExecutionVertex;
import eu.stratosphere.nephele.executiongraph.ExecutionVertexID;
import eu.stratosphere.nephele.executiongraph.GraphConversionException;
import eu.stratosphere.nephele.executiongraph.InternalJobStatus;
import eu.stratosphere.nephele.executiongraph.JobStatusListener;
import eu.stratosphere.nephele.instance.AbstractInstance;
import eu.stratosphere.nephele.instance.AllocatedResource;
import eu.stratosphere.nephele.instance.DummyInstance;
import eu.stratosphere.nephele.instance.HardwareDescription;
import eu.stratosphere.nephele.instance.InstanceConnectionInfo;
import eu.stratosphere.nephele.instance.InstanceManager;
import eu.stratosphere.nephele.instance.InstanceType;
import eu.stratosphere.nephele.instance.InstanceTypeDescription;
import eu.stratosphere.nephele.instance.local.LocalInstanceManager;
import eu.stratosphere.nephele.io.channels.AbstractChannel;
import eu.stratosphere.nephele.io.channels.ChannelID;
import eu.stratosphere.nephele.ipc.RPC;
import eu.stratosphere.nephele.ipc.Server;
import eu.stratosphere.nephele.jobgraph.AbstractJobVertex;
import eu.stratosphere.nephele.jobgraph.JobGraph;
import eu.stratosphere.nephele.jobgraph.JobID;
import eu.stratosphere.nephele.jobmanager.scheduler.AbstractScheduler;
import eu.stratosphere.nephele.jobmanager.scheduler.SchedulingException;
import eu.stratosphere.nephele.jobmanager.splitassigner.InputSplitManager;
import eu.stratosphere.nephele.managementgraph.ManagementGraph;
import eu.stratosphere.nephele.managementgraph.ManagementVertexID;
import eu.stratosphere.nephele.optimizer.Optimizer;
import eu.stratosphere.nephele.profiling.JobManagerProfiler;
import eu.stratosphere.nephele.profiling.ProfilingUtils;
import eu.stratosphere.nephele.protocols.ChannelLookupProtocol;
import eu.stratosphere.nephele.protocols.ExtendedManagementProtocol;
import eu.stratosphere.nephele.protocols.InputSplitProviderProtocol;
import eu.stratosphere.nephele.protocols.JobManagerProtocol;
import eu.stratosphere.nephele.taskmanager.AbstractTaskResult;
import eu.stratosphere.nephele.taskmanager.TaskCancelResult;
import eu.stratosphere.nephele.taskmanager.TaskExecutionState;
import eu.stratosphere.nephele.taskmanager.TaskSubmissionResult;
import eu.stratosphere.nephele.taskmanager.TaskSubmissionWrapper;
import eu.stratosphere.nephele.taskmanager.bytebuffered.ConnectionInfoLookupResponse;
import eu.stratosphere.nephele.template.InputSplit;
import eu.stratosphere.nephele.topology.NetworkTopology;
import eu.stratosphere.nephele.types.IntegerRecord;
import eu.stratosphere.nephele.types.StringRecord;
import eu.stratosphere.nephele.util.SerializableArrayList;
import eu.stratosphere.nephele.util.StringUtils;

/**
 * In Nephele the job manager is the central component for communication with clients, creating
 * schedules for incoming jobs and supervise their execution. A job manager may only exist once in
 * the system and its address must be known the clients.
 * Task managers can discover the job manager by means of an UDP broadcast and afterwards advertise
 * themselves as new workers for tasks.
 * 
 * @author warneke
 */
public class JobManager implements DeploymentManager, ExtendedManagementProtocol, InputSplitProviderProtocol,
		JobManagerProtocol, ChannelLookupProtocol, JobStatusListener {

	private static final Log LOG = LogFactory.getLog(JobManager.class);

	private Server jobManagerServer = null;

	private final JobManagerProfiler profiler;

	private final Optimizer optimizer;

	private final EventCollector eventCollector;

	private final InputSplitManager inputSplitManager;

	private final AbstractScheduler scheduler;

	private InstanceManager instanceManager;

	private final int recommendedClientPollingInterval;

	private final ExecutorService executorService = Executors.newSingleThreadExecutor();

	private final static int SLEEPINTERVAL = 1000;

	private final static int FAILURERETURNCODE = -1;

	private boolean isShutDown = false;

	/**
	 * Constructs a new job manager, starts its discovery service and its IPC service.
	 */
	public JobManager(String configDir, String executionMode) {

		// First, try to load global configuration
		GlobalConfiguration.loadConfiguration(configDir);

		final String ipcAddressString = GlobalConfiguration
			.getString(ConfigConstants.JOB_MANAGER_IPC_ADDRESS_KEY, null);

		InetAddress ipcAddress = null;
		if (ipcAddressString != null) {
			try {
				ipcAddress = InetAddress.getByName(ipcAddressString);
			} catch (UnknownHostException e) {
				LOG.error("Cannot convert " + ipcAddressString + " to an IP address: "
					+ StringUtils.stringifyException(e));
				System.exit(FAILURERETURNCODE);
			}
		}

		final int ipcPort = GlobalConfiguration.getInteger(ConfigConstants.JOB_MANAGER_IPC_PORT_KEY,
			ConfigConstants.DEFAULT_JOB_MANAGER_IPC_PORT);

		// First of all, start discovery manager
		try {
			DiscoveryService.startDiscoveryService(ipcAddress, ipcPort);
		} catch (DiscoveryException e) {
			LOG.error("Cannot start discovery manager: " + StringUtils.stringifyException(e));
			System.exit(FAILURERETURNCODE);
		}

		// Read the suggested client polling interval
		this.recommendedClientPollingInterval = GlobalConfiguration.getInteger("jobclient.polling.internval", 5);

		// Load the job progress collector
		this.eventCollector = new EventCollector(this.recommendedClientPollingInterval);

		// Load the input split manager
		this.inputSplitManager = new InputSplitManager();

		// Determine own RPC address
		final InetSocketAddress rpcServerAddress = new InetSocketAddress(ipcAddress, ipcPort);

		// Start job manager's IPC server
		try {
			final int handlerCount = GlobalConfiguration.getInteger("jobmanager.rpc.numhandler", 3);
			this.jobManagerServer = RPC.getServer(this, rpcServerAddress.getHostName(), rpcServerAddress.getPort(),
				handlerCount);
			this.jobManagerServer.start();
		} catch (IOException ioe) {
			LOG.error("Cannot start RPC server: " + StringUtils.stringifyException(ioe));
			System.exit(FAILURERETURNCODE);
		}

		LOG.info("Starting job manager in " + executionMode + " mode");

		// Try to load the instance manager for the given execution mode
		// Try to load the scheduler for the given execution mode
		if ("local".equals(executionMode)) {
			// TODO: Find a better solution for that
			try {
				LibraryCacheManager.setLocalMode();
			} catch (IOException e) {
				LOG.error(e);
			}
			try {
				this.instanceManager = new LocalInstanceManager(configDir);
			} catch (RuntimeException rte) {
				LOG.fatal("Cannot instantiate local instance manager: " + StringUtils.stringifyException(rte));
				System.exit(FAILURERETURNCODE);
			}
		} else {
			final String instanceManagerClassName = JobManagerUtils.getInstanceManagerClassName(executionMode);
			LOG.info("Trying to load " + instanceManagerClassName + " as instance manager");
			this.instanceManager = JobManagerUtils.loadInstanceManager(instanceManagerClassName);
			if (this.instanceManager == null) {
				LOG.error("UNable to load instance manager " + instanceManagerClassName);
				System.exit(FAILURERETURNCODE);
			}
		}

		// Try to load the scheduler for the given execution mode
		final String schedulerClassName = JobManagerUtils.getSchedulerClassName(executionMode);
		LOG.info("Trying to load " + schedulerClassName + " as scheduler");

		// Try to get the instance manager class name
		this.scheduler = JobManagerUtils.loadScheduler(schedulerClassName, this, this.instanceManager);
		if (this.scheduler == null) {
			LOG.error("Unable to load scheduler " + schedulerClassName);
			System.exit(FAILURERETURNCODE);
		}

		// Load profiler if it should be used
		if (GlobalConfiguration.getBoolean(ProfilingUtils.ENABLE_PROFILING_KEY, false)) {
			final String profilerClassName = GlobalConfiguration.getString(ProfilingUtils.JOBMANAGER_CLASSNAME_KEY,
				null);
			if (profilerClassName == null) {
				LOG.error("Cannot find class name for the profiler");
				System.exit(FAILURERETURNCODE);
			}
			this.profiler = ProfilingUtils.loadJobManagerProfiler(profilerClassName, ipcAddress);
			if (this.profiler == null) {
				LOG.error("Cannot load profiler");
				System.exit(FAILURERETURNCODE);
			}
		} else {
			this.profiler = null;
			LOG.debug("Profiler disabled");
		}

		// Load optimizer if it should be used
		if (GlobalConfiguration.getBoolean("jobmanager.optimizer.enable", false)) {
			final String optimizerClassName = GlobalConfiguration.getString("jobmanager.optimizer.classname", null);
			if (optimizerClassName == null) {
				LOG.error("Cannot find class name for the optimizer");
				System.exit(FAILURERETURNCODE);
			}
			this.optimizer = loadOptimizer(optimizerClassName);
		} else {
			this.optimizer = null;
			LOG.debug("Optimizer disabled");
		}

		// Add shutdown hook for clean up tasks
		Runtime.getRuntime().addShutdownHook(new JobManagerCleanUp(this));

	}

	@SuppressWarnings("unchecked")
	private Optimizer loadOptimizer(String optimizerClassName) {

		final Class<? extends Optimizer> optimizerClass;
		try {
			optimizerClass = (Class<? extends Optimizer>) Class.forName(optimizerClassName);
		} catch (ClassNotFoundException e) {
			LOG.error("Cannot find class " + optimizerClassName + ": " + StringUtils.stringifyException(e));
			return null;
		}

		Optimizer optimizer = null;

		try {
			optimizer = optimizerClass.newInstance();
		} catch (InstantiationException e) {
			LOG.error("Cannot create optimizer: " + StringUtils.stringifyException(e));
			return null;
		} catch (IllegalAccessException e) {
			LOG.error("Cannot create optimizer: " + StringUtils.stringifyException(e));
			return null;
		} catch (IllegalArgumentException e) {
			LOG.error("Cannot create optimizer: " + StringUtils.stringifyException(e));
			return null;
		}

		return optimizer;
	}

	/**
	 * This is the main
	 */
	public void runTaskLoop() {

		while (!Thread.interrupted()) {

			// Sleep
			try {
				Thread.sleep(SLEEPINTERVAL);
			} catch (InterruptedException e) {
				break;
			}

			// Do nothing here
		}
	}

	public synchronized void shutdown() {

		if (this.isShutDown) {
			return;
		}

		// Stop instance manager
		if (this.instanceManager != null) {
			this.instanceManager.shutdown();
		}

		// Stop the discovery service
		DiscoveryService.stopDiscoveryService();

		// Stop profiling if enabled
		if (this.profiler != null) {
			this.profiler.shutdown();
		}

		// Stop RPC server
		if (this.jobManagerServer != null) {
			this.jobManagerServer.stop();
		}

		// Stop the executor service
		if (this.executorService != null) {
			this.executorService.shutdown();

		}

		// Stop and clean up the job progress collector
		if (this.eventCollector != null) {
			this.eventCollector.shutdown();
		}

		// Finally, shut down the scheduler
		if (this.scheduler != null) {
			this.scheduler.shutdown();
		}

		this.isShutDown = true;
		LOG.debug("Shutdown of job manager completed");
	}

	/**
	 * Entry point for the program
	 * 
	 * @param args
	 *        arguments from the command line
	 */
	@SuppressWarnings("static-access")
	public static void main(String[] args) {

		final Option configDirOpt = OptionBuilder.withArgName("config directory").hasArg().withDescription(
			"Specify configuration directory.").create("configDir");

		final Option executionModeOpt = OptionBuilder.withArgName("execution mode").hasArg().withDescription(
			"Specify execution mode.").create("executionMode");

		final Options options = new Options();
		options.addOption(configDirOpt);
		options.addOption(executionModeOpt);

		CommandLineParser parser = new GnuParser();
		CommandLine line = null;
		try {
			line = parser.parse(options, args);
		} catch (ParseException e) {
			LOG.error("CLI Parsing failed. Reason: " + e.getMessage());
			System.exit(FAILURERETURNCODE);
		}

		final String configDir = line.getOptionValue(configDirOpt.getOpt(), null);
		final String executionMode = line.getOptionValue(executionModeOpt.getOpt(), "local");

		// Create a new job manager object
		JobManager jobManager = new JobManager(configDir, executionMode);

		// Run the main task loop
		jobManager.runTaskLoop();

		// Clean up task are triggered through a shutdown hook
	}

	@Override
	public JobSubmissionResult submitJob(JobGraph job) throws IOException {

		// First check if job is null
		if (job == null) {
			JobSubmissionResult result = new JobSubmissionResult(AbstractJobResult.ReturnCode.ERROR,
				"Submitted job is null!");
			return result;
		}

		LOG.debug("Submitted job " + job.getName() + " is not null");

		// Check if any vertex of the graph has null edges
		AbstractJobVertex jv = job.findVertexWithNullEdges();
		if (jv != null) {
			JobSubmissionResult result = new JobSubmissionResult(AbstractJobResult.ReturnCode.ERROR, "Vertex "
				+ jv.getName() + " has at least one null edge");
			return result;
		}

		LOG.debug("Submitted job " + job.getName() + " has no null edges");

		// Next, check if the graph is weakly connected
		if (!job.isWeaklyConnected()) {
			JobSubmissionResult result = new JobSubmissionResult(AbstractJobResult.ReturnCode.ERROR,
				"Job graph is not weakly connected");
			return result;
		}

		LOG.debug("The graph of job " + job.getName() + " is weakly connected");

		// Check if job graph has cycles
		if (!job.isAcyclic()) {
			JobSubmissionResult result = new JobSubmissionResult(AbstractJobResult.ReturnCode.ERROR,
				"Job graph is not a DAG");
			return result;
		}

		LOG.debug("The graph of job " + job.getName() + " is acyclic");

		// Check constrains on degree
		jv = job.areVertexDegreesCorrect();
		if (jv != null) {
			JobSubmissionResult result = new JobSubmissionResult(AbstractJobResult.ReturnCode.ERROR,
				"Degree of vertex " + jv.getName() + " is incorrect");
			return result;
		}

		LOG.debug("All vertices of job " + job.getName() + " have the correct degree");

		if (!job.isInstanceDependencyChainAcyclic()) {
			JobSubmissionResult result = new JobSubmissionResult(AbstractJobResult.ReturnCode.ERROR,
				"The dependency chain for instance sharing contains a cycle");

			return result;
		}

		LOG.debug("The dependency chain for instance sharing is acyclic");

		// Try to create initial execution graph from job graph
		LOG.info("Creating initial execution graph from job graph " + job.getName());
		ExecutionGraph eg = null;

		try {
			eg = new ExecutionGraph(job, this.instanceManager);
		} catch (GraphConversionException gce) {
			JobSubmissionResult result = new JobSubmissionResult(AbstractJobResult.ReturnCode.ERROR, gce.getMessage());
			return result;
		}

		// Check if profiling should be enabled for this job
		boolean profilingEnabled = false;
		if (this.profiler != null && job.getJobConfiguration().getBoolean(ProfilingUtils.PROFILE_JOB_KEY, true)) {
			profilingEnabled = true;
		}

		// Register job with the progress collector
		if (this.eventCollector != null) {
			this.eventCollector.registerJob(eg, profilingEnabled);
		}

		// Check if profiling should be enabled for this job
		if (profilingEnabled) {
			this.profiler.registerProfilingJob(eg);

			if (this.eventCollector != null) {
				this.profiler.registerForProfilingData(eg.getJobID(), this.eventCollector);
			}
		}

		// Register job with the dynamic input split assigner
		this.inputSplitManager.registerJob(eg);
<<<<<<< HEAD
		
=======

>>>>>>> 9f7550a4
		// Perform graph optimizations
		if (this.optimizer != null) {
			this.optimizer.optimize(eg);
		}

		// Register for updates on the job status
		eg.registerJobStatusListener(this);

		// Schedule job
		LOG.info("Scheduling job " + job.getName());
		try {
			this.scheduler.schedulJob(eg);
		} catch (SchedulingException e) {
			unregisterJob(eg);
			JobSubmissionResult result = new JobSubmissionResult(AbstractJobResult.ReturnCode.ERROR, e.getMessage());
			return result;
		}

		// Return on success
		return new JobSubmissionResult(AbstractJobResult.ReturnCode.SUCCESS, null);
	}

	/**
	 * This method is a convenience method to unregister a job from all of
	 * Nephele's monitoring, profiling and optimization components at once.
	 * Currently, it is only being used to unregister from profiling (if activated).
	 * 
	 * @param executionGraph
	 *        the execution graph to remove from the job manager
	 */
	private void unregisterJob(final ExecutionGraph executionGraph) {

		// Remove job from profiler (if activated)
		if (this.profiler != null
			&& executionGraph.getJobConfiguration().getBoolean(ProfilingUtils.PROFILE_JOB_KEY, true)) {
			this.profiler.unregisterProfilingJob(executionGraph);

			if (this.eventCollector != null) {
				this.profiler.unregisterFromProfilingData(executionGraph.getJobID(), this.eventCollector);
			}
		}

		// Remove job from input split manager
		if (this.inputSplitManager != null) {
			this.inputSplitManager.unregisterJob(executionGraph);
		}
	}

	/**
	 * {@inheritDoc}
	 */
	@Override
	public void sendHeartbeat(final InstanceConnectionInfo instanceConnectionInfo,
			final HardwareDescription hardwareDescription) {

		// Delegate call to instance manager
		if (this.instanceManager != null) {

			final Runnable heartBeatRunnable = new Runnable() {

				@Override
				public void run() {
					instanceManager.reportHeartBeat(instanceConnectionInfo, hardwareDescription);
				}
			};

			this.executorService.execute(heartBeatRunnable);
		}
	}

	/**
	 * {@inheritDoc}
	 */
	@Override
	public void updateTaskExecutionState(final TaskExecutionState executionState) throws IOException {

		// Ignore calls with executionResult == null
		if (executionState == null) {
			LOG.error("Received call to updateTaskExecutionState with executionState == null");
			return;
		}

		ExecutionGraph eg = this.scheduler.getExecutionGraphByID(executionState.getJobID());
		if (eg == null) {
			LOG.error("Cannot find execution graph for ID " + executionState.getJobID() + " to change state to "
				+ executionState.getExecutionState());
			return;
		}

		final ExecutionVertex vertex = eg.getVertexByID(executionState.getID());
		if (vertex == null) {
			LOG.error("Cannot find vertex with ID " + executionState.getID() + " of job " + eg.getJobID()
				+ " to change state to " + executionState.getExecutionState());
			return;
		}

		final Runnable taskStateChangeRunnable = new Runnable() {

			@Override
			public void run() {

				// The registered listeners of the vertex will make sure the appropriate actions are taken
				vertex.getEnvironment().changeExecutionState(executionState.getExecutionState(),
					executionState.getDescription());
			}
		};

		// Hand over to the executor service, as this may result in a longer operation with several IPC operations
		this.executorService.execute(taskStateChangeRunnable);
	}

	/**
	 * {@inheritDoc}
	 */
	@Override
	public JobCancelResult cancelJob(final JobID jobID) throws IOException {

		LOG.info("Trying to cancel job with ID " + jobID);

		final ExecutionGraph eg = this.scheduler.getExecutionGraphByID(jobID);
		if (eg == null) {
			return new JobCancelResult(ReturnCode.ERROR, "Cannot find job with ID " + jobID);
		}

		final Runnable cancelJobRunnable = new Runnable() {

			@Override
			public void run() {
				final TaskCancelResult errorResult = cancelJob(eg);
				if (errorResult != null) {
					LOG.error("Cannot cancel job " + jobID + ": " + errorResult);
				}
			}
		};
		this.executorService.execute(cancelJobRunnable);

		LOG.info("Cancel of job " + jobID + " successfully triggered");

		return new JobCancelResult(AbstractJobResult.ReturnCode.SUCCESS, null);
	}

	/**
	 * Cancels all the tasks in the current and upper stages of the
	 * given execution graph.
	 * 
	 * @param eg
	 *        the execution graph representing the job to cancel.
	 * @return <code>null</code> no error occurred during the cancel attempt,
	 *         otherwise the returned object will describe the error
	 */
	private TaskCancelResult cancelJob(ExecutionGraph eg) {

		TaskCancelResult errorResult = null;

		/**
		 * Cancel all nodes in the current and upper execution stages.
		 */
		final Iterator<ExecutionVertex> it = new ExecutionGraphIterator(eg, eg.getIndexOfCurrentExecutionStage(),
			false, true);
		while (it.hasNext()) {

			final ExecutionVertex vertex = it.next();
			final TaskCancelResult result = vertex.cancelTask();
			if (result.getReturnCode() == AbstractTaskResult.ReturnCode.ERROR) {
				errorResult = result;
			}
		}

		return errorResult;
	}

	/**
	 * {@inheritDoc}
	 */
	@Override
	public JobProgressResult getJobProgress(JobID jobID) throws IOException {

		if (this.eventCollector == null) {
			return new JobProgressResult(ReturnCode.ERROR, "JobManager does not support progress reports for jobs",
				null);
		}

		final SerializableArrayList<AbstractEvent> eventList = new SerializableArrayList<AbstractEvent>();
		this.eventCollector.getEventsForJob(jobID, eventList, false);

		return new JobProgressResult(ReturnCode.SUCCESS, null, eventList);
	}

	/**
	 * {@inheritDoc}
	 */
	@Override
	public ConnectionInfoLookupResponse lookupConnectionInfo(JobID jobID, ChannelID sourceChannelID) {

		final ExecutionGraph eg = this.scheduler.getExecutionGraphByID(jobID);
		if (eg == null) {
			LOG.error("Cannot find execution graph to job ID " + jobID);
			return ConnectionInfoLookupResponse.createReceiverNotFound();
		}

		AbstractChannel sourceChannel = eg.getOutputChannelByID(sourceChannelID);
		if (sourceChannel == null) {
			sourceChannel = eg.getInputChannelByID(sourceChannelID);
			if (sourceChannel == null) {
				LOG.error("Cannot find source channel with ID " + sourceChannelID);
				return ConnectionInfoLookupResponse.createReceiverNotFound();
			}
		}

		final ChannelID targetChannelID = sourceChannel.getConnectedChannelID();

		final ExecutionVertex vertex = eg.getVertexByChannelID(targetChannelID);
		if (vertex == null) {
			LOG.error("Cannot resolve ID " + targetChannelID + " to a vertex for job " + jobID);
			return ConnectionInfoLookupResponse.createReceiverNotFound();
		}

		final ExecutionState executionState = vertex.getExecutionState();
		if (executionState != ExecutionState.RUNNING && executionState != ExecutionState.FINISHING) {
			return ConnectionInfoLookupResponse.createReceiverNotReady();
		}

		// TODO: Start vertex if in lazy mode

		final AbstractInstance assignedInstance = vertex.getAllocatedResource().getInstance();

		if (assignedInstance == null) {
			LOG.debug("Cannot resolve lookup: vertex found for channel ID " + targetChannelID
				+ " but no instance assigned");
			return ConnectionInfoLookupResponse.createReceiverNotReady();
		}

		return ConnectionInfoLookupResponse.createReceiverFoundAndReady(assignedInstance.getInstanceConnectionInfo());
	}

	/**
	 * {@inheritDoc}
	 */
	@Override
	public ManagementGraph getManagementGraph(final JobID jobID) throws IOException {

		final ManagementGraph mg = this.eventCollector.getManagementGraph(jobID);
		if (mg == null) {
			throw new IOException("Cannot find job with ID " + jobID);
		}

		return mg;
	}

	/**
	 * {@inheritDoc}
	 */
	@Override
	public NetworkTopology getNetworkTopology(JobID jobID) throws IOException {

		if (this.instanceManager != null) {
			return this.instanceManager.getNetworkTopology(jobID);
		}

		return null;
	}

	/**
	 * {@inheritDoc}
	 */
	@Override
	public IntegerRecord getRecommendedPollingInterval() throws IOException {

		return new IntegerRecord(this.recommendedClientPollingInterval);
	}

	/**
	 * {@inheritDoc}
	 */
	@Override
	public List<RecentJobEvent> getRecentJobs() throws IOException {

		final List<RecentJobEvent> eventList = new SerializableArrayList<RecentJobEvent>();

		if (this.eventCollector == null) {
			throw new IOException("No instance of the event collector found");
		}

		this.eventCollector.getRecentJobs(eventList);

		return eventList;
	}

	/**
	 * {@inheritDoc}
	 */
	@Override
	public List<AbstractEvent> getEvents(JobID jobID) throws IOException {

		final List<AbstractEvent> eventList = new SerializableArrayList<AbstractEvent>();

		if (this.eventCollector == null) {
			throw new IOException("No instance of the event collector found");
		}

		this.eventCollector.getEventsForJob(jobID, eventList, true);

		return eventList;
	}

	/**
	 * {@inheritDoc}
	 */
	@Override
	public void cancelTask(JobID jobID, ManagementVertexID id) throws IOException {
		// TODO Auto-generated method stub
		LOG.debug("Cancelling job " + jobID);
	}

	/**
	 * {@inheritDoc}
	 */
	@Override
	public void killInstance(StringRecord instanceName) throws IOException {
		// TODO Auto-generated method stub
		LOG.debug("Killing instance " + instanceName);
	}

	/**
	 * Collects all vertices with checkpoints from the given execution graph and advices the corresponding task managers
	 * to remove those checkpoints.
	 * 
	 * @param executionGraph
	 *        the execution graph from which the checkpoints shall be removed
	 */
	private void removeAllCheckpoints(ExecutionGraph executionGraph) {

		final InternalJobStatus jobStatus = executionGraph.getJobStatus();
		if (jobStatus != InternalJobStatus.FINISHED) {
			LOG.error("removeAllCheckpoints called for an unsuccesfull job, ignoring request");
		}

		final List<ExecutionVertex> verticesWithCheckpoints = executionGraph.getVerticesWithCheckpoints();
		// Group vertex IDs by assigned instance
		final Map<AbstractInstance, SerializableArrayList<ExecutionVertexID>> instanceMap =
			new HashMap<AbstractInstance, SerializableArrayList<ExecutionVertexID>>();
		final Iterator<ExecutionVertex> it = verticesWithCheckpoints.iterator();
		while (it.hasNext()) {

			final ExecutionVertex vertex = it.next();
			final AllocatedResource allocatedResource = vertex.getAllocatedResource();
			if (allocatedResource == null) {
				continue;
			}

			final AbstractInstance abstractInstance = allocatedResource.getInstance();
			if (abstractInstance == null) {
				continue;
			}

			SerializableArrayList<ExecutionVertexID> vertexIDs = instanceMap.get(abstractInstance);
			if (vertexIDs == null) {
				vertexIDs = new SerializableArrayList<ExecutionVertexID>();
				instanceMap.put(abstractInstance, vertexIDs);
			}
			vertexIDs.add(vertex.getID());
		}

		// Finally, trigger the removal of the checkpoints at each instance
		final Iterator<Map.Entry<AbstractInstance, SerializableArrayList<ExecutionVertexID>>> it2 = instanceMap
			.entrySet().iterator();
		while (it2.hasNext()) {

			final Map.Entry<AbstractInstance, SerializableArrayList<ExecutionVertexID>> entry = it2.next();
			final AbstractInstance abstractInstance = entry.getKey();
			if (abstractInstance == null) {
				LOG.error("Cannot remove checkpoint: abstractInstance is null");
				continue;
			}

			try {
				abstractInstance.removeCheckpoints(entry.getValue());
			} catch (IOException ioe) {
				LOG.error(StringUtils.stringifyException(ioe));
			}
		}

	}

	/**
	 * Tests whether the job manager has been shut down completely.
	 * 
	 * @return <code>true</code> if the job manager has been shut down completely, <code>false</code> otherwise
	 */
	public synchronized boolean isShutDown() {

		return this.isShutDown;
	}

	/**
	 * {@inheritDoc}
	 */
	public Map<InstanceType, InstanceTypeDescription> getMapOfAvailableInstanceTypes() {

		// Delegate call to the instance manager
		if (this.instanceManager != null) {
			return this.instanceManager.getMapOfAvailableInstanceTypes();
		}

		return null;
	}

	/**
	 * {@inheritDoc}
	 */
	@Override
	public void jobStatusHasChanged(ExecutionGraph executionGraph, InternalJobStatus newJobStatus,
			String optionalMessage) {

		LOG.info("Status of job " + executionGraph.getJobName() + "(" + executionGraph.getJobID() + ")"
			+ " changed to " + newJobStatus);

		if (newJobStatus == InternalJobStatus.CANCELING || newJobStatus == InternalJobStatus.FAILING) {

			// Cancel all remaining tasks
			cancelJob(executionGraph);
		}

		// Remove all checkpoints for a successfully finished job
		if (newJobStatus == InternalJobStatus.FINISHED) {
			removeAllCheckpoints(executionGraph);
		}

		if (newJobStatus == InternalJobStatus.CANCELED || newJobStatus == InternalJobStatus.FAILED
			|| newJobStatus == InternalJobStatus.FINISHED) {
			// Unregister job for Nephele's monitoring, optimization components, and dynamic input split assignment
			unregisterJob(executionGraph);
		}
	}

	/**
	 * {@inheritDoc}
	 */
	@Override
	public void logBufferUtilization(final JobID jobID) throws IOException {

		final ExecutionGraph eg = this.scheduler.getExecutionGraphByID(jobID);
		if (eg == null) {
			return;
		}

		final Set<AbstractInstance> allocatedInstance = new HashSet<AbstractInstance>();
		final Iterator<ExecutionVertex> it = new ExecutionGraphIterator(eg, true);
		while (it.hasNext()) {

			final ExecutionVertex vertex = it.next();
			final ExecutionState state = vertex.getExecutionState();
			if (state == ExecutionState.RUNNING || state == ExecutionState.FINISHING) {
				final AbstractInstance instance = vertex.getAllocatedResource().getInstance();

				if (instance instanceof DummyInstance) {
					LOG.error("Found instance of type DummyInstance for vertex " + vertex.getName() + " (state "
						+ state + ")");
					continue;
				}

				allocatedInstance.add(instance);
			}
		}

		// Send requests to task managers from separate thread
		final Runnable requestRunnable = new Runnable() {

			@Override
			public void run() {

				final Iterator<AbstractInstance> it2 = allocatedInstance.iterator();

				try {
					while (it2.hasNext()) {
						it2.next().logBufferUtilization();
					}
				} catch (IOException ioe) {
					LOG.error(StringUtils.stringifyException(ioe));
				}

			}
		};

		// Hand over to the executor service
		this.executorService.execute(requestRunnable);
	}

	/**
	 * {@inheritDoc}
	 */
	@Override
	public void deploy(final JobID jobID, final AbstractInstance instance,
			final List<ExecutionVertex> verticesToBeDeployed) {

<<<<<<< HEAD
=======
		if (verticesToBeDeployed.isEmpty()) {
			LOG.error("Method 'deploy' called but list of vertices to be deployed is empty");
			return;
		}

>>>>>>> 9f7550a4
		// Create a new runnable and pass it the executor service
		final Runnable deploymentRunnable = new Runnable() {

			/**
			 * {@inheritDoc}
			 */
			@Override
			public void run() {

				// Check if all required libraries are available on the instance
				try {
					instance.checkLibraryAvailability(jobID);
				} catch (IOException ioe) {
					LOG.error("Cannot check library availability: " + StringUtils.stringifyException(ioe));
				}

<<<<<<< HEAD
				// Check the consistency of the call
				final Iterator<ExecutionVertex> it = verticesToBeDeployed.iterator();
				while (it.hasNext()) {

					final ExecutionVertex vertex = it.next();
=======
				final List<TaskSubmissionWrapper> submissionList = new SerializableArrayList<TaskSubmissionWrapper>();

				// Check the consistency of the call
				for (final ExecutionVertex vertex : verticesToBeDeployed) {
>>>>>>> 9f7550a4

					// Check vertex state
					if (vertex.getExecutionState() != ExecutionState.READY) {
						LOG.error("Expected vertex " + vertex + " to be in state READY but it is in state "
							+ vertex.getExecutionState());
					}

<<<<<<< HEAD
					LOG.info("Starting task " + vertex + " on " + vertex.getAllocatedResource().getInstance());
					final TaskSubmissionResult submissionResult = vertex.startTask();
					it.remove(); // Remove task from ready set
					if (submissionResult.getReturnCode() == AbstractTaskResult.ReturnCode.ERROR) {
						// Change the execution state to failed and let the scheduler deal with the rest
						vertex.getEnvironment().changeExecutionState(ExecutionState.FAILED,
							submissionResult.getDescription());
					}

					// TODO: Implement lazy initialization
					// TODO: Check if vertex.prepare... is still required
=======
					submissionList.add(new TaskSubmissionWrapper(vertex.getID(), vertex.getEnvironment(), vertex
						.getExecutionGraph().getJobConfiguration()));

					LOG.info("Starting task " + vertex + " on " + vertex.getAllocatedResource().getInstance());
				}

				// TODO: Implement lazy initialization
				List<TaskSubmissionResult> submissionResultList = null;

				try {
					submissionResultList = instance.submitTasks(submissionList);
				} catch (final IOException ioe) {
					final String errorMsg = StringUtils.stringifyException(ioe);
					for (final ExecutionVertex vertex : verticesToBeDeployed) {
						vertex.getEnvironment().changeExecutionState(ExecutionState.FAILED, errorMsg);
					}
				}

				if (verticesToBeDeployed.size() != submissionResultList.size()) {
					LOG.error("size of submission result list does not match size of list with vertices to be deployed");
				}

				int count = 0;
				for (final TaskSubmissionResult tsr : submissionResultList) {

					ExecutionVertex vertex = verticesToBeDeployed.get(count++);
					if (!vertex.getID().equals(tsr.getVertexID())) {
						LOG.error("Expected different order of objects in task result list");
						vertex = null;
						for (final ExecutionVertex candVertex : verticesToBeDeployed) {
							if (tsr.getVertexID().equals(candVertex.getID())) {
								vertex = candVertex;
								break;
							}
						}

						if (vertex == null) {
							LOG.error("Cannot find execution vertex for vertex ID " + tsr.getVertexID());
							continue;
						}
					}

					if (tsr.getReturnCode() == AbstractTaskResult.ReturnCode.ERROR) {
						// Change the execution state to failed and let the scheduler deal with the rest
						vertex.getEnvironment().changeExecutionState(ExecutionState.FAILED, tsr.getDescription());
					}
>>>>>>> 9f7550a4
				}
			}
		};

		this.executorService.execute(deploymentRunnable);
	}

	/**
	 * {@inheritDoc}
	 */
	@Override
	public InputSplit requestNextInputSplit(final JobID jobID, final ExecutionVertexID vertexID) throws IOException {

		final ExecutionGraph graph = this.scheduler.getExecutionGraphByID(jobID);
		if (graph == null) {
			LOG.error("Cannot find execution graph to job ID " + jobID);
			return null;
		}

		final ExecutionVertex vertex = graph.getVertexByID(vertexID);
		if (vertex == null) {
			LOG.error("Cannot find execution vertex for vertex ID " + vertexID);
			return null;
		}

		return this.inputSplitManager.getNextInputSplit(vertex);
	}
}<|MERGE_RESOLUTION|>--- conflicted
+++ resolved
@@ -508,11 +508,7 @@
 
 		// Register job with the dynamic input split assigner
 		this.inputSplitManager.registerJob(eg);
-<<<<<<< HEAD
-		
-=======
-
->>>>>>> 9f7550a4
+
 		// Perform graph optimizations
 		if (this.optimizer != null) {
 			this.optimizer.optimize(eg);
@@ -1008,14 +1004,11 @@
 	public void deploy(final JobID jobID, final AbstractInstance instance,
 			final List<ExecutionVertex> verticesToBeDeployed) {
 
-<<<<<<< HEAD
-=======
 		if (verticesToBeDeployed.isEmpty()) {
 			LOG.error("Method 'deploy' called but list of vertices to be deployed is empty");
 			return;
 		}
 
->>>>>>> 9f7550a4
 		// Create a new runnable and pass it the executor service
 		final Runnable deploymentRunnable = new Runnable() {
 
@@ -1032,18 +1025,10 @@
 					LOG.error("Cannot check library availability: " + StringUtils.stringifyException(ioe));
 				}
 
-<<<<<<< HEAD
-				// Check the consistency of the call
-				final Iterator<ExecutionVertex> it = verticesToBeDeployed.iterator();
-				while (it.hasNext()) {
-
-					final ExecutionVertex vertex = it.next();
-=======
 				final List<TaskSubmissionWrapper> submissionList = new SerializableArrayList<TaskSubmissionWrapper>();
 
 				// Check the consistency of the call
 				for (final ExecutionVertex vertex : verticesToBeDeployed) {
->>>>>>> 9f7550a4
 
 					// Check vertex state
 					if (vertex.getExecutionState() != ExecutionState.READY) {
@@ -1051,19 +1036,6 @@
 							+ vertex.getExecutionState());
 					}
 
-<<<<<<< HEAD
-					LOG.info("Starting task " + vertex + " on " + vertex.getAllocatedResource().getInstance());
-					final TaskSubmissionResult submissionResult = vertex.startTask();
-					it.remove(); // Remove task from ready set
-					if (submissionResult.getReturnCode() == AbstractTaskResult.ReturnCode.ERROR) {
-						// Change the execution state to failed and let the scheduler deal with the rest
-						vertex.getEnvironment().changeExecutionState(ExecutionState.FAILED,
-							submissionResult.getDescription());
-					}
-
-					// TODO: Implement lazy initialization
-					// TODO: Check if vertex.prepare... is still required
-=======
 					submissionList.add(new TaskSubmissionWrapper(vertex.getID(), vertex.getEnvironment(), vertex
 						.getExecutionGraph().getJobConfiguration()));
 
@@ -1110,7 +1082,6 @@
 						// Change the execution state to failed and let the scheduler deal with the rest
 						vertex.getEnvironment().changeExecutionState(ExecutionState.FAILED, tsr.getDescription());
 					}
->>>>>>> 9f7550a4
 				}
 			}
 		};
