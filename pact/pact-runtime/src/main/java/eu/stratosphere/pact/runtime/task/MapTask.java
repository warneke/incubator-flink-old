--- conflicted
+++ resolved
@@ -15,39 +15,10 @@
 
 package eu.stratosphere.pact.runtime.task;
 
-<<<<<<< HEAD
-import java.io.IOException;
-import java.util.Iterator;
-
-import org.apache.commons.logging.Log;
-import org.apache.commons.logging.LogFactory;
-
-import eu.stratosphere.nephele.execution.librarycache.LibraryCacheManager;
-import eu.stratosphere.nephele.io.BipartiteDistributionPattern;
-import eu.stratosphere.nephele.io.DistributionPattern;
-import eu.stratosphere.nephele.io.PointwiseDistributionPattern;
-import eu.stratosphere.nephele.io.Reader;
-import eu.stratosphere.nephele.io.RecordDeserializer;
-import eu.stratosphere.nephele.io.RecordReader;
-import eu.stratosphere.nephele.io.RecordWriter;
-import eu.stratosphere.nephele.io.UnionRecordReader;
-import eu.stratosphere.nephele.template.AbstractTask;
-import eu.stratosphere.pact.common.stub.Collector;
-import eu.stratosphere.pact.common.stub.MapStub;
-import eu.stratosphere.pact.common.type.Key;
-import eu.stratosphere.pact.common.type.KeyValuePair;
-import eu.stratosphere.pact.common.type.Value;
-import eu.stratosphere.pact.runtime.serialization.KeyValuePairDeserializer;
-import eu.stratosphere.pact.runtime.task.util.NepheleReaderIterator;
-import eu.stratosphere.pact.runtime.task.util.OutputCollector;
-import eu.stratosphere.pact.runtime.task.util.OutputEmitter;
-import eu.stratosphere.pact.runtime.task.util.TaskConfig;
-=======
 import eu.stratosphere.pact.common.stubs.Collector;
 import eu.stratosphere.pact.common.stubs.MapStub;
 import eu.stratosphere.pact.common.type.PactRecord;
 import eu.stratosphere.pact.common.util.MutableObjectIterator;
->>>>>>> 3775fdca
 
 /**
  * Map task which is executed by a Nephele task manager. The task has a single
@@ -61,36 +32,10 @@
  * @author Fabian Hueske
  * @author Stephan Ewen
  */
-<<<<<<< HEAD
-@SuppressWarnings({"unchecked", "rawtypes"})
-public class MapTask extends AbstractTask {
-
-	// obtain MapTask logger
-	private static final Log LOG = LogFactory.getLog(MapTask.class);
-
-	// input reader
-	private Reader<KeyValuePair<Key, Value>> reader;
-
-	// output collector
-	private OutputCollector<Key, Value> output;
-
-	// map stub implementation
-	private MapStub stub;
-
-	// task configuration (including stub parameters)
-	private TaskConfig config;
-
-	// cancel flag
-	private volatile boolean taskCanceled = false;
-	
-	/**
-	 * {@inheritDoc}
-=======
 public class MapTask extends AbstractPactTask<MapStub>
 {
 	/* (non-Javadoc)
 	 * @see eu.stratosphere.pact.runtime.task.AbstractPactTask#getNumberOfInputs()
->>>>>>> 3775fdca
 	 */
 	@Override
 	public int getNumberOfInputs() {
@@ -101,138 +46,17 @@
 	 * @see eu.stratosphere.pact.runtime.task.AbstractPactTask#getStubType()
 	 */
 	@Override
-<<<<<<< HEAD
-	public void invoke() throws Exception
-	{
-		if (LOG.isInfoEnabled())
-			LOG.info(getLogString("Start PACT code"));
-
-		/*
-		 * Iterator over all input key-value pairs. The iterator wraps the input
-		 * reader of the Nepehele task.
-		 */
-		final Iterator<KeyValuePair<Key, Value>> input = new NepheleReaderIterator<KeyValuePair<Key,Value>>(this.reader);
-
-		// open stub implementation
-		this.stub.open();
-		try {
-			// run stub implementation
-			callStub(input, this.output);
-		}
-		catch (Exception ex) {
-			// drop, if the task was canceled
-			if (!this.taskCanceled) {
-				if (LOG.isErrorEnabled())
-					LOG.error(getLogString("Unexpected ERROR in PACT code"));
-				throw ex;
-			}
-		}
-		// close output collector
-		this.output.close();
-		// close stub implementation
-		this.stub.close();
-
-		if(!this.taskCanceled) {
-			if (LOG.isInfoEnabled())
-				LOG.info(getLogString("Finished PACT code"));
-		}
-		else {
-			if (LOG.isWarnEnabled())
-				LOG.warn(getLogString("PACT code cancelled"));
-		}
-=======
 	public Class<MapStub> getStubType() {
 		return MapStub.class;
->>>>>>> 3775fdca
 	}
 
 	/* (non-Javadoc)
 	 * @see eu.stratosphere.pact.runtime.task.AbstractPactTask#prepare()
 	 */
 	@Override
-<<<<<<< HEAD
-	public void cancel() throws Exception
-	{
-		this.taskCanceled = true;
-		if (LOG.isWarnEnabled())
-			LOG.warn(getLogString("Cancelling PACT code"));
-	}
-	
-	/**
-	 * Initializes the stub implementation and configuration.
-	 * 
-	 * @throws RuntimeException
-	 *         Throws if instance of stub implementation can not be
-	 *         obtained.
-	 */
-	private void initStub() throws RuntimeException {
-
-		// obtain task configuration (including stub parameters)
-		this.config = new TaskConfig(getRuntimeConfiguration());
-
-		try {
-			// obtain stub implementation class
-			ClassLoader cl = LibraryCacheManager.getClassLoader(getEnvironment().getJobID());
-			Class<? extends MapStub> mapClass = this.config.getStubClass(MapStub.class, cl);
-			// obtain instance of stub implementation
-			this.stub = mapClass.newInstance();
-			// configure stub implementation
-			this.stub.configure(this.config.getStubParameters());
-
-		} catch (IOException ioe) {
-			throw new RuntimeException("Library cache manager could not be instantiated.", ioe);
-		} catch (ClassNotFoundException cnfe) {
-			throw new RuntimeException("Stub implementation class was not found.", cnfe);
-		} catch (InstantiationException ie) {
-			throw new RuntimeException("Stub implementation could not be instanciated.", ie);
-		} catch (IllegalAccessException iae) {
-			throw new RuntimeException("Stub implementations nullary constructor is not accessible.", iae);
-		}
-	}
-
-	/**
-	 * Initializes the input reader of the MapTask.
-	 * 
-	 * @throws RuntimeException
-	 *         Thrown if no input ship strategy was provided.
-	 */
-	private void initInputReader() throws RuntimeException {
-
-		// create RecordDeserializer
-		RecordDeserializer<KeyValuePair<Key, Value>> deserializer = new KeyValuePairDeserializer<Key, Value>(this.stub
-			.getInKeyType(), this.stub.getInValueType());
-
-		// determine distribution pattern for reader from input ship strategy
-		DistributionPattern dp = null;
-		switch (this.config.getInputShipStrategy(0)) {
-		case FORWARD:
-			// forward requires Pointwise DP
-			dp = new PointwiseDistributionPattern();
-			break;
-		case PARTITION_HASH:
-			// partition requires Bipartite DP
-			dp = new BipartiteDistributionPattern();
-			break;
-		default:
-			throw new RuntimeException("No input ship strategy provided for MapTask.");
-		}
-
-		// create reader
-		final int numberOfInputs = this.config.getNumInputs();
-		if(numberOfInputs == 1) {
-			this.reader = new RecordReader<KeyValuePair<Key, Value>>(this, deserializer, dp);
-		} else {
-			RecordReader<KeyValuePair<Key, Value>>[] readers = new RecordReader[numberOfInputs];
-			for(int i = 0; i < numberOfInputs; ++i) {
-				readers[i] = new RecordReader<KeyValuePair<Key, Value>>(this, deserializer, dp);
-			}
-			this.reader = new UnionRecordReader<KeyValuePair<Key, Value>>(readers);
-		}
-=======
 	public void prepare() throws Exception {
 		// nothing, since a mapper does not need any preparation
 		
->>>>>>> 3775fdca
 	}
 
 	/* (non-Javadoc)
@@ -246,31 +70,10 @@
 		final MapStub stub = this.stub;
 		final Collector output = this.output;
 		
-<<<<<<< HEAD
-		// create output collector
-		this.output = new OutputCollector<Key, Value>();
-		
-		// create a writer for each output
-		for (int i = 0; i < this.config.getNumOutputs(); i++) {
-			// obtain OutputEmitter from output ship strategy
-			OutputEmitter oe = new OutputEmitter(this.config.getOutputShipStrategy(i));
-			// create writer
-			RecordWriter<KeyValuePair<Key, Value>> writer;
-			writer = new RecordWriter<KeyValuePair<Key, Value>>(this,
-				(Class<KeyValuePair<Key, Value>>) (Class<?>) KeyValuePair.class, oe);
-
-			// add writer to output collector
-			// the first writer does not need to send a copy
-			// all following must send copies
-			// TODO smarter decision is possible here, e.g. decide which channel may not need to copy, ...
-			this.output.addWriter(writer, fwdCopyFlag);
-			fwdCopyFlag = true;
-=======
 		final PactRecord record = new PactRecord();
 		
 		while (this.running && input.next(record)) {
 			stub.map(record, output);
->>>>>>> 3775fdca
 		}
 	}
 
