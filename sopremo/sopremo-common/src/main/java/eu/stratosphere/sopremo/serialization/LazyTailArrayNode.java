--- conflicted
+++ resolved
@@ -185,20 +185,8 @@
 				oldNode = buffer;
 			}
 			return SopremoUtil.unwrap(oldNode);
-
-<<<<<<< HEAD
-		if (size <= this.schema.getTailSize()) {
-			return SopremoUtil.unwrap(this.record.getField(this.schema.getTailSize() - size + index + 1,
-				JsonNodeWrapper.class));
-
-		} else {
-			return this.getOtherField().get(index);
-
-		}
-=======
 		} else
 			return this.getOtherField().remove(index - this.schema.getTailSize());
->>>>>>> a5270b45
 	}
 
 	@Override
